--- conflicted
+++ resolved
@@ -40,14 +40,9 @@
   :config
   (setq ein:worksheet-enable-undo 'yes))
 
-<<<<<<< HEAD
-(use-package| (jpnb-state :type git :host github :repo "casouri/jpnb-state")
-  :after ein)
-=======
 ;;   (load (concat
 ;;          moon-emacs-d-dir
 ;;          "star/lang/python/jpnb-state/jpnb-state.el"))
->>>>>>> 4c55a123
 
 (post-config| general
   (after-load| ein
