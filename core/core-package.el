;;; -*- lexical-binding: t -*-

;;
;; Var
;;

(defvar moon-base-load-path
  (append (list moon-core-dir moon-star-dir)
          load-path)
  "A backup of `load-path' before it was altered by `doom-initialize'.

Contains only core dir ,star dir and load path for built in libraries")


(defvar moon-package-dir (concat user-emacs-directory "straight/build/")
  "Where melpa and elpa packages are installed.")


(defvar moon-package-list '(use-package bind-key)
<<<<<<< HEAD
  "A list of packages to install. Packages are represented by strings not symbols.")
=======
  "A list of packages to install. Packages are represented by symbols.")

(defvar moon-quelpa-package-list ()
  "A list of packages to install by quelpa. Packages are represented by recipe list.")
>>>>>>> 4c55a123

(defvar moon--refreshed-p nil
  "Have you refreshed contents?")

;; DEBUG
;; (setq moon-package-dir "/Users/yuan/.emacs.second/.local/package")

(defvar moon-package-load-path ()
  "The load path of package libraries installed via ELPA and QUELPA.")

(defvar moon-star-path-list ()
  "The path to each stars.")

(defvar moon-autoload-file (concat moon-local-dir "autoloads.el")
  "The path of autoload file which has all the autoload functions.")

(defvar moon-star-loaded nil
  "Whether `moon-load-star' has been called.")

(defvar moon-package-loaded nil
  "Whether `moon-load-package' has been called.")

(defvar moon-config-loaded nil
  "Whether `moon-load-config' has been called.")

(defvar moon-load-path-loaded nil
  "Whether `moon-initialize-load-path' has been called.")

(defvar moon-star-prepared nil
  "Whether `moon-initialize-star' has been called.")

(fset 'moon-grand-use-package-call
      '(lambda ()
         "A bunch of (use-package blah blah blah) collected by use-package| macro from each config file of stars."))

(defvar green-check "\033[00;32m✔\033[0m")
;;
;; Config
;;

(setq package--init-file-ensured t
      package-enable-at-startup nil
      package-user-dir (expand-file-name "elpa" moon-package-dir)
      package-archives
      '(("melpa" . "https://melpa.org/packages/")
        ("gnu"   . "https://elpa.gnu.org/packages/")
        ("org" . "https://orgmode.org/elpa/")))


;;
;; Func
;;

(defun moon-initialize ()
  "Initialize installed packages (using package.el)."
  (require 'package)
  (package-initialize t)
  )

(defun moon-initialize-load-path ()
  "Add each package to load path."
  (setq moon-package-load-path (directory-files moon-package-dir t nil t) ;; get all sub-dir
          load-path (append moon-base-load-path moon-package-load-path))
    (add-to-list 'load-path moon-local-dir)
    (setq moon-load-path-loaded t)
    )

(defun moon-initialize-star ()
  "Prepare each star in `moon-star-list'.
Then they can be loaded by `moon-load-star'."
  (unless noninteractive
    (moon-load-autoload))
  (timeit| "load package and config"
    ;; load twice, first time for `moon|',
    ;; second time for `package|'.
    ;; if there is a star which is some star's
    ;; dependencies' dependenciy,
    ;; if will not load.

    ;; save the original path list to another symbol
    ;; so the second run can load less file.
    (setq moon-star-path-list
          (let ((original-moon-star-path-list moon-star-path-list)
                (moon-star-path-list ())
                (previous-path-list-length 0))
            (defun get-path-list-length () (length moon-star-path-list))
            ;; moon-star-path-list will be the
            ;; additional paths
            ;; keep loading package.el until path-list doesn't grow anymore
            ;; that means all dependencies are loaded
            (moon-load-package original-moon-star-path-list)
            (while (not (eq previous-path-list-length (get-path-list-length)))
              (moon-load-package moon-star-path-list)
              (setq previous-path-list-length (get-path-list-length)))
            (append original-moon-star-path-list moon-star-path-list)))
    ;; now `moon|' and `package|' are evaled.
    ;; so 1) `moon-star-path-list' is ready
    ;; 2) additional packages are added to `moon-package-list'

    ;; in config.el, `use-package|' will
    ;; 1) add package to `moon-package-list'
    ;; 2) add `use-package' sexp to `moon-grand-use-package-call'
    (moon-load-config moon-star-path-list))
  (setq moon-star-prepared t)
  )

(defun moon-load-star ()
  "Actually load stars."
  (moon-initialize-star)
  (timeit| "use-package"
    (require 'use-package)
    (moon-grand-use-package-call))
  (setq moon-star-loaded t))

(defun moon-load-autoload ()
  "Load `moon-autoload-file'."
  ;; (dolist (package-path moon-package-load-path)
  ;;   (when (file-directory-p package-path)
  ;;     (let (
  ;; 	        (file-list (directory-files package-path t ".+-autoloads.el$"))
  ;; 	        )
  ;;       (dolist (file file-list)
  ;; 	      (load file))
  ;;       )
  ;;     )
  ;;   )
  (load moon-autoload-file))

;; TEST
;; (defvar moon-star-dir "/Users/yuan/.emacs.d/star/")
;; (setq moon-star-path-list ())

(defun keyword-to-name-str (keyword)
  "Remove the colon in KEYWORD symbol and turn it into string.

i.e. :keyword to \"keyword\"."
  (replace-regexp-in-string "^:" "" (symbol-name keyword)))


(defun moon-load-config (path-list)
  "Load config.el in each star in PATH-LIST."
  (dolist (star-path path-list)
    (let ((path (concat star-path "config.el")))
      (if (file-exists-p path)
          (load path)
        (message (format "%s does not exist!" path)))
      ))
  (setq moon-config-loaded t))

(defun moon-load-package (path-list)
  "Load package.el in each star in PATH-LIST."
  (dolist (star-path path-list)
    (let ((path (concat star-path "package.el"))
          (config-path (concat star-path "config.el")))
      (if (file-exists-p path)
          (load path)
        (message (format "%s does not exist!" path)))
      ;; parse config.el and add all packages
      ;; declared in `use-package' and `use-packge|'
      ;; (when (file-exists-p path)
      ;;   (with-current-buffer (find-file path)
      ;;     (while (re-search-forward "use-package.? \\(.+?\\)\\b" nil t)
      ;;       (add-to-list 'moon-package-list (match-string-no-properties 1)))))
      ))
  (setq moon-package-loaded t))

;; TEST
;; (setq test-star-list '(:ui basic-ui))
;; (moon-generate-star-path test-star-list)


(defun moon-display-benchmark ()
  "Display the total time of loading lunarymacs."
  (message "loaded %s packages across %d stars in %.03fs"
           (length moon-package-list)
           (length moon-star-path-list)
           (setq moon-init-time (float-time (time-subtract (current-time) before-init-time)))
           ))

(defun straight-bootstrap ()
  "Bootstrap code for straight.el."
  (interactive)
  (let ((bootstrap-file
         (expand-file-name "straight/repos/straight.el/bootstrap.el" user-emacs-directory))
        (bootstrap-version 4))
    (unless (file-exists-p bootstrap-file)
      (with-current-buffer
          (url-retrieve-synchronously
           "https://raw.githubusercontent.com/raxod502/straight.el/develop/install.el"
           'silent 'inhibit-cookies)
        (goto-char (point-max))
        (eval-print-last-sexp)))
    (load bootstrap-file nil 'nomessage)))

;;
;; Macro
;;

(defmacro load| (filesym &optional path)
  "Load FILESYM relative to current file path.

FILESYM is a symbol.

If PATH is given, load FILESYM relative to PATH.

Note: don't use this macro in `use-package|'
because forms in `use-package' are not evaluated
in the file in where they are wriiten."
  (let ((path (or path
                  (and load-file-name (file-name-directory load-file-name))
                  (and (bound-and-true-p byte-compile-current-file)
                       (file-name-directory byte-compile-current-file))
                  (and buffer-file-name (file-name-directory buffer-file-name))
                  (error "Could not detect path to look for '%s' in" filesym)))
        (filename (symbol-name filesym)))
    (load (concat path filename))))

(defmacro package| (&rest package-list)
  "Add packages in PACKAGE-LIST to ‘moon-package-list’.
so it will be installed by make.
Create `pre-init-xxx' and `post-config-xxx' functions.
Modify them with `pre-init|' and `post-config|' macro.

Can take multiple packages.
e.g. (package| evil evil-surround)"
  (dolist (package package-list)
<<<<<<< HEAD
    (add-to-list 'moon-package-list package)
=======
    (if (symbolp ',package)
         (add-to-list 'moon-package-list ',package)
       (add-to-list 'moon-quelpa-package-list ',package))
>>>>>>> 4c55a123
    ;; (fset (intern (format "post-config-%s" (symbol-name package))) '(lambda () ()))
    ;; (fset (intern (format "pre-init-%s" (symbol-name package))) '(lambda () ()))
    ))

(defmacro moon| (&rest star-list)
  "Declare stars in STAR-LIST.
Separate stars with sub-directories' name.
Basically adding path to star to `moon-star-path-list'.

Example: (moon| :feature evil :ui custom) for star/feature/evil
and star/ui/custom.
If called multiple times, the stars declared first will be
in the front of moon-star-list.

`moon|' can be used in star's `package.el',
but try to only depend on stars in `:basic' sub directory.

Because a star's dependencies' dependency will not be added automatically.
If your star's dependency star denpend of some other star,
that star will not be included by lunarymacs framework
when loading and installing packages.

In a word, denpend of stars that don't depend on other stars!"
  (dolist (star star-list)
    (cond ((keywordp star) (setq mode star))
          ((not      mode) (error "No sub-folder specified in `moon|' for %s" star))
          (t               (let ((star-path (format "%s%s/%s/" moon-star-dir (keyword-to-name-str mode) star)))
                             (add-to-list 'moon-star-path-list star-path t)))
          )))

(defmacro post-config| (package &rest to-do-list)
  "Add expressions in TO-DO-LIST to be called after (use-package PACKAGE :config)."
  (declare (indent defun))
  (let (
        (func-symbol (intern (format "post-config-%s" package)))
        )
    (unless (fboundp func-symbol)
      (fset func-symbol '(lambda () ()))
      )
    (fset func-symbol (append (symbol-function func-symbol) to-do-list))
    ))

(defmacro pre-init| (package &rest to-do-list)
  "Add expressions in TO-DO-LIST to be called after (use-package PACKAGE :init)."
  (declare (indent defun))
  (let (
        (func-symbol (intern (format "pre-init-%s" package)))
        )
    (unless (fboundp func-symbol)
      (fset func-symbol '(lambda () ()))
      )
    (fset func-symbol (append (symbol-function func-symbol) to-do-list))
    ))

(defmacro after-load| (feature &rest rest-list)
  "A smart wrapper around `with-eval-after-load'.

FEATURE is a library declared with `provide'.
REST-LIST is a list of expressions to evaluate.

If FEATURE loaded, rest-list is evaluated.
If not, this macro will befave like `with-eval-after-load'.

Expressions inside will be called right after the library is loaded,
before `post-config|' but after `post-init'."
  (declare (indent defun) (debug t))
  `(if (featurep ',feature)
        (progn ,@rest-list)
      (with-eval-after-load ',feature ,@rest-list)))

(defmacro get-package-symbol| (sexp)
  "If SEXP is a symbol, return it. If SEXP is a sequence, return car."
  `(if (symbolp ,sexp)
       ,sexp
     (car ,sexp)))

(defmacro use-package| (package &rest rest-list)
  "Thin wrapper around `use-package', just add some hooks.

Basically (use-package| evil :something something) adds
\(use-package :something something
:init (pre-init-evil)
:config (post-config-evil))
to `moon-grand-use-pacage-call'
to be evaluated at the end of `moon-initialize-star'

PACKAGE can also be a straight recipe."
  (declare (indent defun))
  `(progn
<<<<<<< HEAD
     (add-to-list 'moon-package-list ',package)
=======
     (if (symbolp ',package)
         (add-to-list 'moon-package-list ',package)
       (add-to-list 'moon-quelpa-package-list ',package))
>>>>>>> 4c55a123
     (unless noninteractive
       (fset
        'moon-grand-use-package-call
        (append
         (symbol-function 'moon-grand-use-package-call)
         '((use-package
<<<<<<< HEAD
             ;; if a normal symbol, pass it
             ;; if not, get the package symbol from recipe
             ,(if (symbolp package)
                  package
                (car package))
=======
             ,(get-package-symbol| package)
>>>>>>> 4c55a123
             ,@rest-list
             :init
             (let ((symb (intern (format "pre-init-%s" (symbol-name ',(get-package-symbol| package))))))
               (when (fboundp symb)
                 (eval (list symb))))
             :config
             (let ((symb (intern (format "post-config-%s" (symbol-name ',(get-package-symbol| package))))))
               (when (fboundp symb)
                 (eval (list symb))))
             )))))))


(defmacro customize| (&rest exp-list)
  "Set some customization in init.el.

Accepts expressions EXP-LIST, they will be run in `moon-post-init-hook'.
Expressions will be appended."
  `(unless noninteractive
     (add-hook 'moon-init-hook
               (lambda () ,@exp-list) t)))

(defmacro async-load| (package &optional name)
  "Expand to a expression.

\(make-thread (lambda () (require 'PACKAGE)) NAME)

Use example:

\(use-package| PACKAGE :init (async-load| PACKAGE)"
  `(make-thread (lambda () (require ',package)) ,name))

(defmacro silent| (&rest form)
  "Run expressions in FORM without displaying message."
  `(let ((inhibit-message t))
    ,@form))


;; (defun post-config-evil () (message "it works!"))
;; (defun pre-init-evil () (message "it works!"))

;; (use-package| evil :config (message "post config!"))

;; (defun post-config-gerneral () (message "evaluate general"))
;; (post-config| general (message "it works!"))

;;
;; Interactive
;;


(defun moon/use-package ()
  "Install packages specified in `package.el' files in each star.

It will not print messages printed by `package-install'
because it's too verbose."
  (interactive)
<<<<<<< HEAD
  (straight-bootstrap)
=======
  (bootstrap-quelpa)
>>>>>>> 4c55a123
  (unless moon-load-path-loaded
    (moon-initialize-load-path))
  ;; (moon-initialize)
  ;; moon-star-path-list is created by `moon|' macro
  ;; moon-load-package loads `moon-package-list'
  ;; (moon-load-package moon-star-path-list)
  (unless moon-star-prepared
    (moon-initialize-star))
<<<<<<< HEAD
  ;; (package-refresh-contents)
  (dolist (package moon-package-list)
    (message (format "Checking %s   %s" package green-check))
    ;; installing packages prints lot too many messages
    (silent| (condition-case nil
                 (straight-use-package package)
               (error nil)))
    ))
=======
  (package-refresh-contents)
  (dolist (package moon-quelpa-package-list)
    (quelpa package))
  (dolist (package moon-package-list)
    (unless (or (package-installed-p package)
                (require package nil t))
      (message (format "Installing %s" package))
      ;; installing packages prints lot too many messages
      (silent| (condition-case nil
                   (package-install package)
                   (error nil)))
      )))

(defun moon/update-package ()
  "Update packages to the latest version.

It will not print messages printed by updating packages
because it's too verbose."
  (interactive)
  (moon-initialize)
  (unless moon-load-path-loaded
    (moon-initialize-load-path))
  ;; moon-star-path-list is created by `moon|' macro
  ;; moon-load-package loads `moon-package-list'
  ;; (moon-load-package moon-star-path-list)
  (unless moon-star-prepared
    (moon-initialize-star))
  ;; https://oremacs.com/2015/03/20/managing-emacs-packages/
  
  ;; If there is no package to update,
  ;; package.el will throw "No operation specified"
  ;; but I didn't find any code throwing error
  ;; in package.el...
  ;; TODO find out a better implementation
  (silent| ; don't print message
   (condition-case nil
       (save-window-excursion
         (package-list-packages t)
         (package-menu-mark-upgrades)
         (package-menu-execute t))
     (error nil)))
  )

(defun moon/remove-unused-package ()
  "Remove packages that are not declared in any star with `package|' macro."
  (interactive)

  (unless moon-load-path-loaded
    (moon-initialize-load-path))
  (moon-initialize)
  
  ;; moon-star-path-list is created by `moon|' macro
  ;; moon-load-package loads `moon-package-list'
  (unless moon-star-prepared
    ;; (moon-load-package moon-star-path-list)
    (moon-initialize-star))
  (dolist (package package-alist)
    (let ((package-name (car package))
          (package-description (car (cdr package)))
          (non-dependency-list (package--find-non-dependencies)))
      (when (and (not (member package-name moon-package-list))
                 (package-built-in-p package)
                 (member package-name non-dependency-list))
        (package-delete package-description))
      )))
>>>>>>> 4c55a123

(defun moon/generate-autoload-file ()
  "Extract autload file from each star to `moon-autoload-file'."
  (interactive)
  
  (unless moon-load-path-loaded
    (moon-initialize-load-path))
  ;; (unless moon-star-loaded
  ;;   (moon-initialize-star))

  (let ((autoload-file-list
         (file-expand-wildcards
	  ;; core autoload
          (expand-file-name "autoload/*.el" moon-core-dir)))
        (package-autoload-file-list ()))
    ;; package autoload
    (dolist (file (directory-files-recursively
		   moon-package-dir
		   "\\.el$"))
      (push (expand-file-name file) package-autoload-file-list))
    ;; star autoload
    (dolist (star-path moon-star-path-list)
      (let ((auto-dir (expand-file-name "autoload" star-path))
            (auto-file (expand-file-name "autoload.el" star-path)))
        (when (file-exists-p auto-file)
          (push auto-file autoload-file-list))
        (when (file-directory-p auto-dir)
          (dolist (file (directory-files-recursively auto-dir "\\.el$"))
            (push file autoload-file-list)))
        )
      (when (file-exists-p moon-autoload-file)
        (delete-file moon-autoload-file)
        (message "Delete old autoload file")
        )
      )
    ;; autoload file in stars
    (dolist (file (reverse autoload-file-list))
      (message
       (cond ((update-file-autoloads file t moon-autoload-file)
              "Nothing in %s")
             (t "Scanned %s   %s"))
       (file-relative-name file moon-emacs-d-dir)
       green-check))
    ;; autoload files in packages
    (message "Loading autoload file from packages")
    (let ((count 0))
      (dolist (file (reverse package-autoload-file-list))
        (when (eq (% count 250) 0)
          (message "."))
        (setq count (1+ count))
        (update-file-autoloads file t moon-autoload-file)))
    (message green-check)))

(defun bootstrap-quelpa ()
  "Install quelpa."
  (package-initialize)
  (unless (require 'quelpa nil t)
    (with-temp-buffer
      (url-insert-file-contents "https://raw.github.com/quelpa/quelpa/master/bootstrap.el")
      (eval-buffer))))

(provide 'core-package)
;;; core-package.el ends here<|MERGE_RESOLUTION|>--- conflicted
+++ resolved
@@ -17,14 +17,10 @@
 
 
 (defvar moon-package-list '(use-package bind-key)
-<<<<<<< HEAD
-  "A list of packages to install. Packages are represented by strings not symbols.")
-=======
   "A list of packages to install. Packages are represented by symbols.")
 
 (defvar moon-quelpa-package-list ()
   "A list of packages to install by quelpa. Packages are represented by recipe list.")
->>>>>>> 4c55a123
 
 (defvar moon--refreshed-p nil
   "Have you refreshed contents?")
@@ -251,13 +247,9 @@
 Can take multiple packages.
 e.g. (package| evil evil-surround)"
   (dolist (package package-list)
-<<<<<<< HEAD
-    (add-to-list 'moon-package-list package)
-=======
     (if (symbolp ',package)
          (add-to-list 'moon-package-list ',package)
        (add-to-list 'moon-quelpa-package-list ',package))
->>>>>>> 4c55a123
     ;; (fset (intern (format "post-config-%s" (symbol-name package))) '(lambda () ()))
     ;; (fset (intern (format "pre-init-%s" (symbol-name package))) '(lambda () ()))
     ))
@@ -347,28 +339,16 @@
 PACKAGE can also be a straight recipe."
   (declare (indent defun))
   `(progn
-<<<<<<< HEAD
-     (add-to-list 'moon-package-list ',package)
-=======
      (if (symbolp ',package)
          (add-to-list 'moon-package-list ',package)
        (add-to-list 'moon-quelpa-package-list ',package))
->>>>>>> 4c55a123
      (unless noninteractive
        (fset
         'moon-grand-use-package-call
         (append
          (symbol-function 'moon-grand-use-package-call)
          '((use-package
-<<<<<<< HEAD
-             ;; if a normal symbol, pass it
-             ;; if not, get the package symbol from recipe
-             ,(if (symbolp package)
-                  package
-                (car package))
-=======
              ,(get-package-symbol| package)
->>>>>>> 4c55a123
              ,@rest-list
              :init
              (let ((symb (intern (format "pre-init-%s" (symbol-name ',(get-package-symbol| package))))))
@@ -425,11 +405,7 @@
 It will not print messages printed by `package-install'
 because it's too verbose."
   (interactive)
-<<<<<<< HEAD
-  (straight-bootstrap)
-=======
   (bootstrap-quelpa)
->>>>>>> 4c55a123
   (unless moon-load-path-loaded
     (moon-initialize-load-path))
   ;; (moon-initialize)
@@ -438,16 +414,6 @@
   ;; (moon-load-package moon-star-path-list)
   (unless moon-star-prepared
     (moon-initialize-star))
-<<<<<<< HEAD
-  ;; (package-refresh-contents)
-  (dolist (package moon-package-list)
-    (message (format "Checking %s   %s" package green-check))
-    ;; installing packages prints lot too many messages
-    (silent| (condition-case nil
-                 (straight-use-package package)
-               (error nil)))
-    ))
-=======
   (package-refresh-contents)
   (dolist (package moon-quelpa-package-list)
     (quelpa package))
@@ -513,7 +479,6 @@
                  (member package-name non-dependency-list))
         (package-delete package-description))
       )))
->>>>>>> 4c55a123
 
 (defun moon/generate-autoload-file ()
   "Extract autload file from each star to `moon-autoload-file'."
